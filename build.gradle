plugins {
    id 'java'
    id 'application'
    id 'idea'
    id 'eclipse'
}

// Don't need these tasks, so disabling them. Makes it possible to avoid
// declaring a single application main class.
startScripts.enabled = false
run.enabled = false

// Also don't need the regular application distribution packages since
// this is just a set of samples. So disabling to make the build output
// cleaner
distTar.enabled = false
distZip.enabled = false


jar {
    archiveBaseName = 'solace-samples-java'
    archiveVersion = ''
    manifest {
        attributes 'Implementation-Title': 'Solace Java Getting Started Samples',
                'Implementation-Version': ''
    }
}

// Download context sensitive help and/or source code for eclipse and idea
eclipse {
    classpath {
        downloadJavadoc = true
        downloadSources = true
    }
    jdt {
        //if you want to alter the java versions (by default they are configured with gradle java plugin settings):
        sourceCompatibility = 1.8
        targetCompatibility = 1.8
    }
}

idea {
    module {
        downloadJavadoc = true
        downloadSources = true
    }
}

repositories {
    mavenCentral()
}

dependencies {
    // Solace Messaging API for Java Dependencies
<<<<<<< HEAD
    implementation group: 'com.solace', name: 'solace-messaging-client', version: '1.3.0'
=======
    implementation group: 'com.solace', name: 'solace-messaging-client', version: '1.2.0'
>>>>>>> 25ca3d19

    implementation group: 'org.apache.logging.log4j', name: 'log4j-api', version: '2.17.2'
    implementation group: 'org.apache.logging.log4j', name: 'log4j-core', version: '2.17.2'
    implementation group: 'org.apache.logging.log4j', name: 'log4j-jcl', version: '2.17.2'
}


sourceSets {
    main {
        java {
            srcDir 'src/main/java'
            srcDir 'src/dist/config'
        }
    }
}

tasks.withType(JavaCompile).all {
    options.compilerArgs.add("-Xlint:all")
}

def scripts = [
        'HelloWorld'                    : 'com.solace.samples.java.HelloWorld',
        'DirectPublisher'               : 'com.solace.samples.java.patterns.DirectPublisher',
        'DirectSubscriber'              : 'com.solace.samples.java.patterns.DirectSubscriber',
        'DirectProcessor'               : 'com.solace.samples.java.patterns.DirectProcessor',
        'GuaranteedNonBlockingPublisher': 'com.solace.samples.java.patterns.GuaranteedNonBlockingPublisher',
        'GuaranteedBlockingPublisher'   : 'com.solace.samples.java.patterns.GuaranteedBlockingPublisher',
        'GuaranteedSubscriber'          : 'com.solace.samples.java.patterns.GuaranteedSubscriber',
        'GuaranteedProcessor'           : 'com.solace.samples.java.patterns.GuaranteedProcessor',
        'DirectReplierBlocking'         : 'com.solace.samples.java.patterns.DirectReplierBlocking',
        'DirectRequestorBlocking'       : 'com.solace.samples.java.patterns.DirectRequestorBlocking',
        'DirectReplierNonBlocking'      : 'com.solace.samples.java.patterns.DirectReplierNonBlocking',
        'DirectRequestorNonBlocking'    : 'com.solace.samples.java.patterns.DirectRequestorNonBlocking'
]
scripts.each() { scriptName, className ->
    def t = tasks.create(name: scriptName + 'StartScript', type: CreateStartScripts) {
        mainClass = className
        applicationName = scriptName
        outputDir = new File(project.buildDir, 'scripts')
        classpath = jar.outputs.files + project.configurations.runtimeClasspath
        classpath += files('src/dist/config')  // this is where our log4j2.xml file will be
        doLast {  // necessary since Gradle assumes all classpath are under 'lib', need to modify
            def windowsScriptFile = file getWindowsScript()
            def unixScriptFile = file getUnixScript()
            windowsScriptFile.text = windowsScriptFile.text.replace('%APP_HOME%\\lib\\config', '%APP_HOME%\\config')
            unixScriptFile.text = unixScriptFile.text.replace('$APP_HOME/lib/config', '$APP_HOME/config')
        }
        defaultJvmOpts = ['-ea']
    }
    applicationDistribution.into("bin") {
        from(t)
        fileMode = 0755
        duplicatesStrategy = DuplicatesStrategy.EXCLUDE
    }
}

installDist {
    destinationDir = new File(project.buildDir, 'staged')
}

assemble.dependsOn installDist<|MERGE_RESOLUTION|>--- conflicted
+++ resolved
@@ -52,11 +52,7 @@
 
 dependencies {
     // Solace Messaging API for Java Dependencies
-<<<<<<< HEAD
-    implementation group: 'com.solace', name: 'solace-messaging-client', version: '1.3.0'
-=======
-    implementation group: 'com.solace', name: 'solace-messaging-client', version: '1.2.0'
->>>>>>> 25ca3d19
+    implementation group: 'com.solace', name: 'solace-messaging-client', version: '1.4.0'
 
     implementation group: 'org.apache.logging.log4j', name: 'log4j-api', version: '2.17.2'
     implementation group: 'org.apache.logging.log4j', name: 'log4j-core', version: '2.17.2'
